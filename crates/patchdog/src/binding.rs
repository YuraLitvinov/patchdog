use crate::binding::rust_parsing::error::CouldNotGetLineSnafu;
use git_parsing::{Git2ErrorHandling, Hunk, get_easy_hunk, match_patch_with_parse};
use rust_parsing::ObjectRange;
use rust_parsing::error::InvalidIoOperationsSnafu;
use rust_parsing::file_parsing::{FileExtractor, Files};
use rust_parsing::rust_parser::{RustItemParser, RustParser};
use rust_parsing::{self, ErrorHandling};
use snafu::OptionExt;
use snafu::ResultExt;
use std::env;
use std::fs;
use std::ops::Range;
use std::path::{Path, PathBuf};
pub struct FullDiffInfo {
    pub name: String,
    pub object_range: Vec<ObjectRange>,
    pub hunk: Vec<Hunk>,
}
pub struct Difference {
    pub filename: PathBuf,
    pub line: Vec<usize>,
}
#[derive(Debug)]
pub struct Export {
    pub filename: PathBuf,
    pub range: Vec<Range<usize>>,
}
#[derive(Debug)]
pub enum ErrorBinding {
    GitParsing(Git2ErrorHandling),
    RustParsing(ErrorHandling),
}

impl From<Git2ErrorHandling> for ErrorBinding {
    fn from(git: Git2ErrorHandling) -> Self {
        ErrorBinding::GitParsing(git)
    }
}

impl From<ErrorHandling> for ErrorBinding {
    fn from(rust: ErrorHandling) -> Self {
        ErrorBinding::RustParsing(rust)
    }
}

pub fn patch_data_argument(path_to_patch: PathBuf) -> Result<Vec<Export>, ErrorBinding> {
    let path = env::current_dir().context(InvalidIoOperationsSnafu)?;
    let patch = get_patch_data(path.join(path_to_patch), path)?;
    Ok(patch)
}

pub fn export_arguments(
    exported_from_file: Vec<Export>,
    rust_type: Vec<String>,
    rust_name: Vec<String>,
) -> Result<(), ErrorBinding> {
    for each in exported_from_file {
        println!("{:?}", &each.filename);
        let file = fs::read_to_string(&each.filename).context(InvalidIoOperationsSnafu)?;
        let vectorized = FileExtractor::string_to_vector(&file);
        for obj in each.range {
            let item = &vectorized[obj.start - 1..obj.end];
            let _catch: Vec<String> =
                FileExtractor::push_to_vector(item, "#[derive(Debug)]".to_string(), true)?;
            //Calling at index 0 because parsed_file consists of a single object
            //Does a recursive check, whether the item is still a valid Rust code
            let parsed_file = &RustItemParser::parse_all_rust_items(&item.join("\n"))?[0];
            let obj_type_to_compare = &parsed_file.object_type().context(CouldNotGetLineSnafu)?;
            let obj_name_to_compare = &parsed_file.object_name().context(CouldNotGetLineSnafu)?;
            if rust_type
                .iter()
                .any(|obj_type| obj_type_to_compare == obj_type)
                || rust_name
                    .iter()
                    .any(|obj_name| obj_name_to_compare == obj_name)
            {
<<<<<<< HEAD
                let parsed = RustItemParser::rust_function_parser(&item.join("\n"))?;
                println!("{:?}", parsed);
                //println!("{:?}", parsed_file);
=======
                println!("{}", item.join("\n"));
>>>>>>> 146de3ba
            }
        }
    }

    Ok(())
}

/*Pushes information from a patch into vector that contains lines
at where there are unique changed objects reprensented with range<usize>
and an according path each those ranges that has to be iterated only once
*/
pub fn get_patch_data(
    path_to_patch: PathBuf,
    relative_path: PathBuf,
) -> Result<Vec<Export>, ErrorBinding> {
    let export = patch_export_change(path_to_patch, relative_path)?;
    let mut export_difference: Vec<Export> = Vec::new();
    let mut vector_of_changed: Vec<Range<usize>> = Vec::new();
    for difference in export {
        let file = fs::read_to_string(&difference.filename).context(InvalidIoOperationsSnafu)?;
        let parsed = RustItemParser::parse_all_rust_items(&file)?;
        for each_parsed in &parsed {
            let range = each_parsed.line_start().context(CouldNotGetLineSnafu)?
                ..each_parsed.line_end().context(CouldNotGetLineSnafu)?;
            if difference.line.iter().any(|line| range.contains(line)) {
                vector_of_changed.push(range);
            }
        }
        export_difference.push(Export {
            range: vector_of_changed.to_owned(),
            filename: difference.filename.to_owned(),
        });
        vector_of_changed.clear();
    }
    Ok(export_difference)
}
//Makes an export structure from files
//It takes list of files and processes them into objects that could be worked with
<<<<<<< HEAD
pub fn make_export(filenames: &Vec<PathBuf>) -> Result<Vec<Export>, ErrorHandling> {
    let mut output_vec: Vec<Export> = Vec::new();
    let mut vector_of_changed: Vec<Range<usize>> = Vec::new();
    for filename in filenames {
        let path = env::current_dir()
            .context(InvalidIoOperationsSnafu)?
            .join(filename);
=======
pub fn make_export(filenames: Vec<PathBuf>) -> Result<Vec<Export>, ErrorHandling> {
    let mut output_vec: Vec<Export> = Vec::new();
    let mut vector_of_changed: Vec<Range<usize>> = Vec::new();
    for filename in filenames {
        let path = env::current_dir().context(InvalidIoOperationsSnafu)?.join(filename);
>>>>>>> 146de3ba
        let as_string = fs::read_to_string(&path).context(InvalidIoOperationsSnafu)?;
        let parsed_file = RustItemParser::parse_all_rust_items(&as_string)?;
        for each_object in parsed_file {
            let range = each_object.line_start().context(CouldNotGetLineSnafu)?
                ..each_object.line_end().context(CouldNotGetLineSnafu)?;
            vector_of_changed.push(range);
        }
        output_vec.push({
            Export {
                filename: path,
                range: vector_of_changed.to_owned(),
            }
        });
        vector_of_changed.clear();
    }
    Ok(output_vec)
}

fn store_objects(
    relative_path: &Path,
    patch_src: &[u8],
) -> Result<Vec<FullDiffInfo>, ErrorBinding> {
    let mut vec_of_surplus: Vec<FullDiffInfo> = Vec::new();
    let matched = match_patch_with_parse(relative_path, patch_src)?;
    for change_line in &matched {
        if change_line.quantity == 1 {
            let list_of_unique_files =
                get_easy_hunk(patch_src, &change_line.change_at_hunk.filename())?;
            let path = relative_path.join(change_line.change_at_hunk.filename());
            let file = fs::read_to_string(&path).context(InvalidIoOperationsSnafu)?;
            let parsed = RustItemParser::parse_all_rust_items(&file)?;
            vec_of_surplus.push(FullDiffInfo {
                name: change_line.change_at_hunk.filename(),
                object_range: parsed,
                hunk: list_of_unique_files,
            });
        }
    }

    Ok(vec_of_surplus)
}
fn patch_export_change(
    path_to_patch: PathBuf,
    relative_path: PathBuf,
) -> Result<Vec<Difference>, ErrorBinding> {
    let mut change_in_line: Vec<usize> = Vec::new();
    let mut line_and_file: Vec<Difference> = Vec::new();
    let patch_text = fs::read(path_to_patch).context(InvalidIoOperationsSnafu)?;
    let each_diff = store_objects(&relative_path, &patch_text)?;
    for diff_hunk in &each_diff {
        let path_to_file = relative_path.to_owned().join(&diff_hunk.name);
        let file = fs::read_to_string(&path_to_file).context(InvalidIoOperationsSnafu)?;
        let parsed = RustItemParser::parse_all_rust_items(&file)?;
        let path = path_to_file;

        for each in &diff_hunk.hunk {
            let parsed_in_diff = &parsed;
            if FileExtractor::check_for_valid_object(parsed_in_diff, each.get_line())? {
                continue;
            }
            change_in_line.push(each.get_line());
        }
        line_and_file.push(Difference {
            filename: path,
            line: change_in_line.to_owned(),
        });
        change_in_line.clear();
    }
    Ok(line_and_file)
}<|MERGE_RESOLUTION|>--- conflicted
+++ resolved
@@ -74,13 +74,10 @@
                     .iter()
                     .any(|obj_name| obj_name_to_compare == obj_name)
             {
-<<<<<<< HEAD
                 let parsed = RustItemParser::rust_function_parser(&item.join("\n"))?;
                 println!("{:?}", parsed);
                 //println!("{:?}", parsed_file);
-=======
-                println!("{}", item.join("\n"));
->>>>>>> 146de3ba
+
             }
         }
     }
@@ -119,7 +116,6 @@
 }
 //Makes an export structure from files
 //It takes list of files and processes them into objects that could be worked with
-<<<<<<< HEAD
 pub fn make_export(filenames: &Vec<PathBuf>) -> Result<Vec<Export>, ErrorHandling> {
     let mut output_vec: Vec<Export> = Vec::new();
     let mut vector_of_changed: Vec<Range<usize>> = Vec::new();
@@ -127,13 +123,7 @@
         let path = env::current_dir()
             .context(InvalidIoOperationsSnafu)?
             .join(filename);
-=======
-pub fn make_export(filenames: Vec<PathBuf>) -> Result<Vec<Export>, ErrorHandling> {
-    let mut output_vec: Vec<Export> = Vec::new();
-    let mut vector_of_changed: Vec<Range<usize>> = Vec::new();
-    for filename in filenames {
-        let path = env::current_dir().context(InvalidIoOperationsSnafu)?.join(filename);
->>>>>>> 146de3ba
+
         let as_string = fs::read_to_string(&path).context(InvalidIoOperationsSnafu)?;
         let parsed_file = RustItemParser::parse_all_rust_items(&as_string)?;
         for each_object in parsed_file {
